# Copyright 2020-present, Pietro Buzzega, Matteo Boschini, Angelo Porrello, Davide Abati, Simone Calderara.
# All rights reserved.
# This source code is licensed under the license found in the
# LICENSE file in the root directory of this source tree.
import torch
from torch.nn import functional as F
import torch

from models.utils.continual_model import ContinualModel
from utils.args import ArgumentParser, add_experiment_args, add_management_args, add_rehearsal_args
from utils.buffer import Buffer


class Der(ContinualModel):
    NAME = 'der'
    COMPATIBILITY = ['class-il', 'domain-il', 'task-il', 'general-continual']

    @staticmethod
    def get_parser() -> ArgumentParser:
        parser = ArgumentParser(description='Continual learning via'
                                ' Dark Experience Replay.')
        add_rehearsal_args(parser)
        parser.add_argument('--alpha', type=float, required=True,
                            help='Penalty weight.')
        return parser

    def __init__(self, backbone, loss, args, transform):
        super(Der, self).__init__(backbone, loss, args, transform)
        self.buffer = Buffer(self.args.buffer_size)

    def observe(self, inputs, labels, not_aug_inputs, epoch=None):

        self.opt.zero_grad()
        tot_loss = 0

        if self.args.training_setting == 'class-il':
            task_labels = None
        else: 
            task_labels = self.current_task
            labels = labels - (task_labels*self.cpt) 
<<<<<<< HEAD
=======

>>>>>>> 1568e28b
        outputs = self.net.forward(inputs, task_label=task_labels)
        loss = self.loss(outputs, labels)
        loss.backward()
        tot_loss += loss.item()

        if not self.buffer.is_empty():
            buf_inputs, buf_logits, buf_tasklabels = self.buffer.get_data(
                self.args.minibatch_size, transform=self.transform, device=self.device)
<<<<<<< HEAD
            buf_outputs = self.net(buf_inputs)
=======
>>>>>>> 1568e28b
            if self.args.training_setting == 'class-il':
                buf_outputs = self.net.forward(buf_inputs, task_label=None)
            else:
                buf_outputs = self.net.forward(buf_inputs, task_label=buf_tasklabels)
<<<<<<< HEAD
=======

>>>>>>> 1568e28b
            loss_mse = self.args.alpha * F.mse_loss(buf_outputs, buf_logits)
            loss_mse.backward()
            tot_loss += loss_mse.item()

        self.opt.step()
        self.buffer.add_data(examples=not_aug_inputs, logits=outputs.detach(), task_labels=(torch.ones(not_aug_inputs.shape[0], dtype=torch.int64, device=self.device) * self.current_task))

        return tot_loss<|MERGE_RESOLUTION|>--- conflicted
+++ resolved
@@ -38,10 +38,6 @@
         else: 
             task_labels = self.current_task
             labels = labels - (task_labels*self.cpt) 
-<<<<<<< HEAD
-=======
-
->>>>>>> 1568e28b
         outputs = self.net.forward(inputs, task_label=task_labels)
         loss = self.loss(outputs, labels)
         loss.backward()
@@ -50,18 +46,10 @@
         if not self.buffer.is_empty():
             buf_inputs, buf_logits, buf_tasklabels = self.buffer.get_data(
                 self.args.minibatch_size, transform=self.transform, device=self.device)
-<<<<<<< HEAD
-            buf_outputs = self.net(buf_inputs)
-=======
->>>>>>> 1568e28b
             if self.args.training_setting == 'class-il':
                 buf_outputs = self.net.forward(buf_inputs, task_label=None)
             else:
                 buf_outputs = self.net.forward(buf_inputs, task_label=buf_tasklabels)
-<<<<<<< HEAD
-=======
-
->>>>>>> 1568e28b
             loss_mse = self.args.alpha * F.mse_loss(buf_outputs, buf_logits)
             loss_mse.backward()
             tot_loss += loss_mse.item()
