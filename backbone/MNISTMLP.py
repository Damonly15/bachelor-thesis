# Copyright 2022-present, Lorenzo Bonicelli, Pietro Buzzega, Matteo Boschini, Angelo Porrello, Simone Calderara.
# All rights reserved.
# This source code is licensed under the license found in the
# LICENSE file in the root directory of this source tree.

import torch
import torch.nn as nn

from backbone import MammothBackbone, num_flat_features, xavier


class MNISTMLP(MammothBackbone):
    """
    Network composed of two hidden layers, each containing 100 ReLU activations.
    Designed for the MNIST dataset.
    """

    def __init__(self, input_size: int, output_size: int, cpt: int=-1) -> None:
        """
        Instantiates the layers of the network.

        Args:
            input_size: the size of the input data
            output_size: the size of the output
        """
        super(MNISTMLP, self).__init__()

        self.input_size = input_size
        self.output_size = output_size

        self.fc1 = nn.Linear(self.input_size, 100)
        self.fc2 = nn.Linear(100, 100)

        self._features = nn.Sequential(
            self.fc1,
            nn.ReLU(),
            self.fc2,
            nn.ReLU(),
        )
<<<<<<< HEAD
        self.feature_dim=100
        if cpt==-1:
            self.classifier = nn.Linear(100, self.output_size)
        else:
            self.classifier = nn.ModuleList([nn.Linear(100, cpt) for _ in range(self.output_size//cpt)])
=======
        if cpt==-1:
            self.classifier = nn.Linear(100, self.output_size)
        else:
            self.classifier = nn.ModuleList([nn.Linear(100, cpt) for i in range(self.output_size//cpt)])
>>>>>>> 1568e28b
        self.net = nn.Sequential(self._features, self.classifier)
        self.reset_parameters()

    def reset_parameters(self) -> None:
        """
        Calls the Xavier parameter initialization function.
        """
        self.net.apply(xavier)

    def forward(self, x: torch.Tensor, task_label=None, returnt='out') -> torch.Tensor:
        """
        Compute a forward pass.

        Args:
            x: input tensor (batch_size, input_size)

        Returns:
            output tensor (output_size)
        """
        x = x.view(-1, num_flat_features(x))


        feats = self._features(x)

        if returnt == 'features':
            return feats

<<<<<<< HEAD
        if task_label is None: # single head setup
            out = self.classifier(feats)

        elif torch.is_tensor(task_label): # multi head setup
=======
        if task_label is None:
            out = self.classifier(feats)
        elif torch.is_tensor(task_label):
>>>>>>> 1568e28b
            batch_size = feats.shape[0]
            out = torch.zeros((batch_size, self.classifier[0].out_features), device=feats.device)

            unique_labels = torch.unique(task_label)
            for label_idx in unique_labels:
                mask = (label_idx == task_label)
                feature_head = feats[mask]
                out[mask] = self.classifier[label_idx](feature_head)
        else:
            out = self.classifier[task_label](feats)

        if returnt == 'out':
            return out
        elif returnt in ['both', 'all']:
            return (out, feats)

        raise NotImplementedError("Unknown return type")

    def to(self, device):
        super().to(device)
        self.device = device
        return self<|MERGE_RESOLUTION|>--- conflicted
+++ resolved
@@ -37,18 +37,11 @@
             self.fc2,
             nn.ReLU(),
         )
-<<<<<<< HEAD
         self.feature_dim=100
         if cpt==-1:
             self.classifier = nn.Linear(100, self.output_size)
         else:
             self.classifier = nn.ModuleList([nn.Linear(100, cpt) for _ in range(self.output_size//cpt)])
-=======
-        if cpt==-1:
-            self.classifier = nn.Linear(100, self.output_size)
-        else:
-            self.classifier = nn.ModuleList([nn.Linear(100, cpt) for i in range(self.output_size//cpt)])
->>>>>>> 1568e28b
         self.net = nn.Sequential(self._features, self.classifier)
         self.reset_parameters()
 
@@ -76,16 +69,9 @@
         if returnt == 'features':
             return feats
 
-<<<<<<< HEAD
-        if task_label is None: # single head setup
-            out = self.classifier(feats)
-
-        elif torch.is_tensor(task_label): # multi head setup
-=======
         if task_label is None:
             out = self.classifier(feats)
         elif torch.is_tensor(task_label):
->>>>>>> 1568e28b
             batch_size = feats.shape[0]
             out = torch.zeros((batch_size, self.classifier[0].out_features), device=feats.device)
 
