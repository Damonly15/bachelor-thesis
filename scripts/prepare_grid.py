import os
import itertools
import numpy as np
import argparse

parser = argparse.ArgumentParser(description='Prepare grid')
parser.add_argument('--begin_string', type=str, default="", help='Initial string common for all experiments')
parser.add_argument('--job_folder', type=str, default="data/jobs/", help='Folder to save the job list')
args = parser.parse_args()

grid_combinations = [
    {
<<<<<<< HEAD
        'name':'seq_tinyimg_supcon_class-il-permuted',
        'combos': {
            "dataset": ['seq-tinyimg'],
            "model": ["supcon"],
            "buffer_size": [200, 1000, 2000, 3000, 4000, 5000, 7500, 10000, 100000], 
            "lr": [0.1],
            "alpha": [1.],
            "temperature": [0.07],
            #"beta": [2],
            "seed": [1000, 2000, 3000],
            "enable_other_metrics" : [1],
            "log_feature_forgetting": ["all"],
            "log_NC_metrics": [1],
            "training_setting": ["class-il"],
            #"asym": [""],
            "n_epochs": [100],
=======
        'name':'seq_cifar100_tests',
        'combos': {
            "dataset": ['seq-cifar100'],
            "model": ['fdr'],
            "buffer_size": [0, 100],
            "lr": [0.03],
            "alpha": [0.3],
            #"beta": [2],
            "seed": [1000, 2000, 3000],
            #"enable_other_metrics" : [1],
            "log_feature_forgetting": ["features"],
            #"log_NC_metrics": [1],
            "training_setting": ["class-il", "task-il"],
            #"n_epochs": [150],
>>>>>>> 1568e28b
            #"backbone": ["ResNet18_LN"],
            #"optimizer": ["adamw"],
            #"optim_wd": [0.00005],
            #"joint": [1],
            #"eval_epochs": [1],
<<<<<<< HEAD
            "permute_classes": [1],
            #"debug_mode": [1],
            #"portion": [0.05, 0.5, 0.8, 0.9, 1.0]
=======
            #"permute_classes": [1],
            #"portion": [0, 0.5, 0.7, 0.8, 0.9, 1.0]
            #"savecheck": [True]
>>>>>>> 1568e28b
        },
    },
]

configs = []
all_configs = []

for experiment in grid_combinations:
    filenam, combos = experiment['name'], experiment['combos']
    configs = list(itertools.product(*combos.values()))

    print(filenam, len(configs), 'items')

    begin = args.begin_string
    folder = args.job_folder
    os.makedirs(folder, exist_ok=True, mode=0o777)

    clines = 0
    print(f'{folder}list_{filenam}.txt')
    with open(f'{folder}list_{filenam}.txt', 'w') as f:
        for c in configs:
            ll = begin
            for k, v in zip(combos.keys(), c):
                if v is None:
                    continue
                if type(k) == tuple:
                    for i in range(len(k)):
                        ll += f" --{k[i]}={v[i]}"
                else:
                    ll += f" --{k}={v}"
            f.write(ll+'\n')
            all_configs.append(ll)

            clines += 1

    print(f"Total ({filenam}):",clines)

print(f'{folder}list_all_grid.txt')
clines = 0
with open(f'{folder}list_all_grid.txt', 'w') as f:
    for ll in all_configs:
        f.write(ll + '\n')
        clines += 1

print("Total (all):",clines)
print('')<|MERGE_RESOLUTION|>--- conflicted
+++ resolved
@@ -10,7 +10,6 @@
 
 grid_combinations = [
     {
-<<<<<<< HEAD
         'name':'seq_tinyimg_supcon_class-il-permuted',
         'combos': {
             "dataset": ['seq-tinyimg'],
@@ -27,36 +26,14 @@
             "training_setting": ["class-il"],
             #"asym": [""],
             "n_epochs": [100],
-=======
-        'name':'seq_cifar100_tests',
-        'combos': {
-            "dataset": ['seq-cifar100'],
-            "model": ['fdr'],
-            "buffer_size": [0, 100],
-            "lr": [0.03],
-            "alpha": [0.3],
-            #"beta": [2],
-            "seed": [1000, 2000, 3000],
-            #"enable_other_metrics" : [1],
-            "log_feature_forgetting": ["features"],
-            #"log_NC_metrics": [1],
-            "training_setting": ["class-il", "task-il"],
-            #"n_epochs": [150],
->>>>>>> 1568e28b
             #"backbone": ["ResNet18_LN"],
             #"optimizer": ["adamw"],
             #"optim_wd": [0.00005],
             #"joint": [1],
             #"eval_epochs": [1],
-<<<<<<< HEAD
-            "permute_classes": [1],
-            #"debug_mode": [1],
-            #"portion": [0.05, 0.5, 0.8, 0.9, 1.0]
-=======
             #"permute_classes": [1],
             #"portion": [0, 0.5, 0.7, 0.8, 0.9, 1.0]
             #"savecheck": [True]
->>>>>>> 1568e28b
         },
     },
 ]
