# Copyright 2022-present, Lorenzo Bonicelli, Pietro Buzzega, Matteo Boschini, Angelo Porrello, Simone Calderara.
# All rights reserved.
# This source code is licensed under the license found in the
# LICENSE file in the root directory of this source tree.

import torch.nn.functional as F
import torchvision.transforms as transforms

from backbone.MNISTMLP import MNISTMLP
from datasets.perm_mnist import MyMNIST, MNIST
from datasets.transforms.rotation import Rotation
from datasets.utils.continual_dataset import ContinualDataset, store_masked_loaders
from utils.conf import base_path


class RotatedMNIST(ContinualDataset):
    """
    The Rotated MNIST dataset.

    Args:
        NAME (str): name of the dataset.
        SETTING (str): setting of the dataset.
        N_CLASSES_PER_TASK (int): number of classes per task.
        N_TASKS (int): number of tasks.
        N_CLASSES (int): number of classes.
        SIZE (tuple): size of the images.
    """

    NAME = 'rot-mnist'
    SETTING = 'domain-il'
    N_CLASSES_PER_TASK = 10
    N_TASKS = 20
    N_CLASSES = N_CLASSES_PER_TASK * N_TASKS
    SIZE = (28, 28)

    def get_data_loaders(self):
        transform = transforms.Compose((Rotation(), transforms.ToTensor()))

        train_dataset = MyMNIST(base_path() + 'MNIST',
                                train=True, download=True, transform=transform)
        test_dataset = MNIST(base_path() + 'MNIST',
                             train=False, download=True, transform=transform)

        train, test = store_masked_loaders(train_dataset, test_dataset, self)
        return train, test

    @staticmethod
<<<<<<< HEAD
    def get_backbone(*args):
=======
    def get_backbone(args, model_compatibility):
>>>>>>> 1568e28b
        return MNISTMLP(28 * 28, RotatedMNIST.N_CLASSES_PER_TASK)

    @staticmethod
    def get_transform():
        return None

    @staticmethod
    def get_normalization_transform():
        return None

    @staticmethod
    def get_loss():
        return F.cross_entropy

    @staticmethod
    def get_denormalization_transform():
        return None

    @staticmethod
    def get_batch_size() -> int:
        return 128

    @staticmethod
    def get_epochs():
        return 1<|MERGE_RESOLUTION|>--- conflicted
+++ resolved
@@ -45,11 +45,7 @@
         return train, test
 
     @staticmethod
-<<<<<<< HEAD
-    def get_backbone(*args):
-=======
     def get_backbone(args, model_compatibility):
->>>>>>> 1568e28b
         return MNISTMLP(28 * 28, RotatedMNIST.N_CLASSES_PER_TASK)
 
     @staticmethod
