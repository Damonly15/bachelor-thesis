--- conflicted
+++ resolved
@@ -109,17 +109,9 @@
         return train, test
 
     @staticmethod
-<<<<<<< HEAD
-    def get_backbone(*args):
-        config = args[0]
-        model_compatibility = args[1]
-        num_classes = SequentialMNIST.N_TASKS * SequentialMNIST.N_CLASSES_PER_TASK
-        if (config.training_setting == 'task-il') and ('task-il' in model_compatibility):
-=======
     def get_backbone(args, model_compatibility):
         num_classes = SequentialMNIST.N_TASKS * SequentialMNIST.N_CLASSES_PER_TASK
         if (args.training_setting == 'task-il') and ('task-il' in model_compatibility):
->>>>>>> 1568e28b
             cpt = SequentialMNIST.N_CLASSES_PER_TASK #get backbone with different heads
         else:
             cpt = -1
